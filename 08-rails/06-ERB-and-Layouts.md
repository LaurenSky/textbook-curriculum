# ERB & Layouts
## Learning Goals
- Discover how to add logic to our html pages with _embedded Ruby_
- DRY up our html pages by separating them into _views_ and _layouts_
- Learn the special syntax for working with _erb_

## What is _ERB_
ERB (Embedded RuBy) is kind of file known as a _preprocessor_. When Rails sees a file that has the extension of _.erb_, it will _evaluate_ it for Ruby expressions _before_ doing anything else with it (like sending it to the browser). We call it a _preprocessor_ because it is triggered before anything else happens with the file. It is very common to have files in Rails projects with names like `index.erb`. This tells us (and the webserver) that the file is intended to be _preprocessed_ with _erb_, and the result of the processing is what should be sent to the browser. This kind of file is known, generically, as a _view template_.

Preprocessing allows us to specify the file contents in any format we want (HTML, CSS, Markdown, etc.) while still _embedding_ Ruby code inside of it, allowing for customization of the content when the _view_ is _rendered_ (preprocessed and sent to the client as HTML).

### Making Customizable Views with ERB
In order to customize an ERB _view_ we make use of special tags, which look similar to HTML tags. All of the tags are "self-closing", meaning there is no corresponding ending tag.

#### ERB Tags:
- `<%    %>`: Code Tag: When this tag is found in an ERB _view_, the Ruby code inside of the tag is run.
- `<%=   %>`: Value Tag: When this tag is found in an ERB _view_, the Ruby code inside of the tag is run and the resulting value is converted to a string (by automatically calling `to_s`). This string is then inserted into the final HTML.
- `<%#   %>`: Comment Tag: This is considered the same as a comment in Ruby and is completely ignored. Nothing will be put into the final content where this tag is located.

The Code Tag is primarily used for Ruby code that involves a block, such as an `if` statement or an `each` loop. The Value Tag is used with any Ruby code that generates a value.

#### Examples of ERB tags
```erb
# We can use value tags to write Ruby code that transforms the text in an HTML document:
<p>Hello there! <%= "I am shouting this sentence".upcase %>!</p>

# We can also use value tags to insert values from variables in Ruby:
<h3>Welcome to your account page, <%= @name %>.</h3>
```

Code tags can be used to decide whether or not to include certain portions of content in the final document:

```erb
<nav>
  <% if @user.logged_in? %>
    <a href="/user/logout">Log out of your account</a>
  <% else %>
    <a href="/user/login">Log in or sign up</a>
  <% end %>
</nav>
```

Both code tags and value tags can be combined to create loops with Ruby code that generate multiple copies of content in your documents:

```erb
<ul class="product-list">
  <% @products.each do |product| %>
    <li><%= product.name %></li>
  <% end %>
</ul>
```

## Using ERB Tags with Rails
<<<<<<< HEAD
To get the most benefit from the special tags that _ERB_ provides us, we will need a way to provide _ERB_ with variables that can be used inside of those tags. To do this, create instance variables within your Rails _controller_, and then reference those instance variables inside of your _views_.

```ruby
# in our Rails controller
def index
  @all_products = Product.all #returns an array of Product instances
  render :index # this tells Rails to render app/views/products/index.html.erb
end
```
... and inside of `app/views/products/index.html.erb` ...
=======
To get the most benefit from the special tags that _ERB_ provides us, we will need a way to provide _ERB_ with variables that can be used inside of those tags.  To do this we can create variables in our controller.

```ruby
# in our controller app/controllers/books_controller.rb
def index
  @books = ["Once and Future King", "Fellowship of the ring",
              "Ruby: How to Program", "Web Design with HTML, CSS, JavaScript"]
end
```
... and inside of `app/views/books` ... there is a view file named after the index action. `index.html.erb`.  This is an example of how Ruby favors convention over configuration.  The default view for an action/method is named after it and stored in a folder named after the class.  
>>>>>>> 613a8810
```erb
<h1>Books#update</h1>
<p>Find me in app/views/books/update.html.erb</p>
```

We can modify the view to display data from the `@books` instance variable like this:
```ruby
<h1>Books</h1>
<ul>
  <% @books.each do |book|  %>
    <li><%= book %></li>
  <% end %>
</ul>
```
![View Rendered](images/view1.png)

<<<<<<< HEAD
By using our Rails controller to create variables with the data that we want to display, we can customize our views in an infinite number of ways and create enormously powerful websites with very little code.
=======
By using our Rails controller method to create variables with the data that we want to display, we can customize our views in an infinite number of ways and create enormously powerful websites with very little code.  
>>>>>>> 613a8810

## Layouts

Did you notice that the view doesn't have a full html file?  Freaky huh?  That's because Rails uses a concept of common layouts to DRY out their code.  In a website many of your pages will follow a common layout, and have the content area rendered differently by a view specific to that particular route.  

One of the most helpful features of ERB tags is that they allow us to "compose" multiple ERB templates together. This means we are placing the content of a single ERB template, called a view, at a specific point within a different ERB template, in this case a layout. When we have multiple HTML pages that use much of the same content on every page, we can extract the repeated content into a reusable template. This extracted template is known as a _layout_.

For example, if we had two HTML pages like this:
```erb
<!-- app/views/website/index.html.erb -->
<html>
  <head>
    <title>My Website</title>
  </head>
  <body>
    <h1>Welcome to My Website!</h1>
    <p>This is a website that I created. Isn't is awesome?</p>
    <p>Check out my about page <a href="/about_me">here</a>.</p>
  </body>
</html>
```
... and ...
```erb
<!-- app/views/website/about-me.html.erb -->
<html>
  <head>
    <title>My Website</title>
  </head>
  <body>
    <h1>About Me</h1>
    <p>I am the person that created this website, that's all you need to know.</p>
  </body>
</html>
```

We could remove the redundant parts by utilizing a _layout_ template:
```erb
<!-- views/layouts/application.html.erb -->
<!DOCTYPE html>
<html>
  <head>
    <title>My Website</title>

    <!-- Below are things that Rails includes by default -->
    <%= stylesheet_link_tag    'application', media: 'all', 'data-turbolinks-track' => true %>
    <%= javascript_include_tag 'application', 'data-turbolinks-track' => true %>
    <%= csrf_meta_tags %>
  </head>
  <body>
    <%= yield %> <!-- This is the key to utilizing the layout -->
  </body>
</html>
```

The `yield` command inside of the_ value tag_ in this _layout_ tells ERB that it should replace that tag with the content of another ERB template. With the common code extracted to the _layout_, the other _views_ are now much smaller:

```erb
<!-- app/views/website/index.html.erb -->
<h1>Welcome to My Website!</h1>
<p>This is a website that I created. Isn't is awesome?</p>
<p>Check out my about page <a href="/about_me">here</a>.</p>
```
... and ...
```erb
<!-- app/views/website/about-me.html.erb -->
<h1>About Me</h1>
<p>I am the person that created this website, that's all you need to know.</p>
```

## Using ERB Layouts with Rails
As mentioned above, the `yield` command is where the _view_ is placed inside the _layout_ template.

<<<<<<< HEAD
With Rails we specify the partial template when we use the `render` command in our controllers. Rails automatically looks for a layout template in its default location, relative to the controller you are requesting: `app/views/website/` folder is you are in the `website_controller.rb` file. If that file exists, Rails will render that template and then place the content of the partial specified to `.html.erb` in the place where the `yield` command exists in the layout.
=======
With Rails the partial template, known as a _view_ is stored in a folder named after the resource with a filename named after the method.  So for the books/index path the view is `app/views/books/index.html.erb`.  Rails automatically looks for a layout template in its default location: `app/views/layouts/application.html.erb`. If that file exists, Rails will render that template and then place the content of the partial view in the place where the `yield` command exists in the layout.
>>>>>>> 613a8810

```ruby
<<<<<<< HEAD
# app/controllers/website_controller.rb
def about_me
  render :about_me
end
```

This will render the `views/layouts/application.html.erb` file, and then place the contents of `app/views/website/about_me.html.erb` in place of the `<%= yield %>` value tag.
=======
<!DOCTYPE html>
<html>
<head>
  <title>RailsLearning</title>
  <%= stylesheet_link_tag    'application', media: 'all', 'data-turbolinks-track' => true %>
  <%= javascript_include_tag 'application', 'data-turbolinks-track' => true %>
  <%= csrf_meta_tags %>
</head>
<body>

<%= yield %>

</body>
</html>
```

This will render the `app/views/layouts/application.html.erb` file, and then place the contents of `app/views/books/index.html.erb` in place of the `<%= yield %>` value tag.

## Notes on JavaScript & CSS Links
If you examine the layout above you will notice embedded ruby with `stylesheet_link_tag` and another with `javascript_include_tag`.  These methods are used to link in CSS and JavaScript content. We will see later how to include our own CSS content.  

The `csrf_meta_tag` is used place, essentially a digital signature acting as verification that requests coming into Rails are in fact from properly logged in users.  You can do a view-source and look at what the csrf meta tag does.  More information is available [here](http://www.gnucitizen.org/blog/csrf-demystified/).

## Resources 

-  [Rails Views Tutorials Point](https://www.tutorialspoint.com/ruby-on-rails/rails-views.htm)
- [Rails Controllers and Views (video)](https://www.youtube.com/watch?v=hp66U7Q8YXY)
>>>>>>> 613a8810
<|MERGE_RESOLUTION|>--- conflicted
+++ resolved
@@ -51,18 +51,7 @@
 ```
 
 ## Using ERB Tags with Rails
-<<<<<<< HEAD
-To get the most benefit from the special tags that _ERB_ provides us, we will need a way to provide _ERB_ with variables that can be used inside of those tags. To do this, create instance variables within your Rails _controller_, and then reference those instance variables inside of your _views_.
 
-```ruby
-# in our Rails controller
-def index
-  @all_products = Product.all #returns an array of Product instances
-  render :index # this tells Rails to render app/views/products/index.html.erb
-end
-```
-... and inside of `app/views/products/index.html.erb` ...
-=======
 To get the most benefit from the special tags that _ERB_ provides us, we will need a way to provide _ERB_ with variables that can be used inside of those tags.  To do this we can create variables in our controller.
 
 ```ruby
@@ -73,7 +62,7 @@
 end
 ```
 ... and inside of `app/views/books` ... there is a view file named after the index action. `index.html.erb`.  This is an example of how Ruby favors convention over configuration.  The default view for an action/method is named after it and stored in a folder named after the class.  
->>>>>>> 613a8810
+
 ```erb
 <h1>Books#update</h1>
 <p>Find me in app/views/books/update.html.erb</p>
@@ -88,13 +77,9 @@
   <% end %>
 </ul>
 ```
-![View Rendered](images/view1.png)
+![View Rendered](../images/view1.png)
 
-<<<<<<< HEAD
-By using our Rails controller to create variables with the data that we want to display, we can customize our views in an infinite number of ways and create enormously powerful websites with very little code.
-=======
 By using our Rails controller method to create variables with the data that we want to display, we can customize our views in an infinite number of ways and create enormously powerful websites with very little code.  
->>>>>>> 613a8810
 
 ## Layouts
 
@@ -167,22 +152,9 @@
 ## Using ERB Layouts with Rails
 As mentioned above, the `yield` command is where the _view_ is placed inside the _layout_ template.
 
-<<<<<<< HEAD
-With Rails we specify the partial template when we use the `render` command in our controllers. Rails automatically looks for a layout template in its default location, relative to the controller you are requesting: `app/views/website/` folder is you are in the `website_controller.rb` file. If that file exists, Rails will render that template and then place the content of the partial specified to `.html.erb` in the place where the `yield` command exists in the layout.
-=======
 With Rails the partial template, known as a _view_ is stored in a folder named after the resource with a filename named after the method.  So for the books/index path the view is `app/views/books/index.html.erb`.  Rails automatically looks for a layout template in its default location: `app/views/layouts/application.html.erb`. If that file exists, Rails will render that template and then place the content of the partial view in the place where the `yield` command exists in the layout.
->>>>>>> 613a8810
 
 ```ruby
-<<<<<<< HEAD
-# app/controllers/website_controller.rb
-def about_me
-  render :about_me
-end
-```
-
-This will render the `views/layouts/application.html.erb` file, and then place the contents of `app/views/website/about_me.html.erb` in place of the `<%= yield %>` value tag.
-=======
 <!DOCTYPE html>
 <html>
 <head>
@@ -206,8 +178,7 @@
 
 The `csrf_meta_tag` is used place, essentially a digital signature acting as verification that requests coming into Rails are in fact from properly logged in users.  You can do a view-source and look at what the csrf meta tag does.  More information is available [here](http://www.gnucitizen.org/blog/csrf-demystified/).
 
-## Resources 
+## Resources
 
 -  [Rails Views Tutorials Point](https://www.tutorialspoint.com/ruby-on-rails/rails-views.htm)
-- [Rails Controllers and Views (video)](https://www.youtube.com/watch?v=hp66U7Q8YXY)
->>>>>>> 613a8810
+- [Rails Controllers and Views (video)](https://www.youtube.com/watch?v=hp66U7Q8YXY)